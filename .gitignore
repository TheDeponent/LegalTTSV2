--- conflicted
+++ resolved
@@ -33,18 +33,6 @@
 
 # Ignore ZZZ_Archive folder and all its contents
 ZZZ_Archive/
-<<<<<<< HEAD
 Prompts/Code Cleanup prompts.txt
 Prompts/emotive.txt
-Prompts/testing.txt
-
-
-# Python bytecode
-__pycache__/
-*.pyc
-=======
-
-# Keep these prompt templates in the repo
-!Prompts/legal (summary only).txt
-!Prompts/legal (full text).txt
->>>>>>> 4b611ee1
+Prompts/testing.txt